--- conflicted
+++ resolved
@@ -271,11 +271,8 @@
 import re
 import ast
 
-<<<<<<< HEAD
-=======
-
-
->>>>>>> 55531fcb
+
+
 # ------------------ Helper function ------------------
 def clean_llm_output(text: str) -> dict:
     """
